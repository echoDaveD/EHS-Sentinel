--- conflicted
+++ resolved
@@ -144,13 +144,7 @@
         elif message_type == 2:
             payload_size = 4
         elif message_type == 3:
-<<<<<<< HEAD
-            payload_size = len(msg_rest)  
-            #logger.info(f"from {self.packet_source_address_class} to {self.packet_dest_address_class}")
-            #logger.info(f"Message {hex(message_number)} payload: {msg_rest[2:2 + payload_size]} / {[hex(x) for x in msg_rest[2:2 + payload_size]]}")
-=======
             payload_size = len(msg_rest)
->>>>>>> 43de00aa
             if capacity != 1:
                 raise SkipInvalidPacketException("Message with structure type must have capacity of 1.")
         else:
